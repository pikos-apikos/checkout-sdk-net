using System;
using Checkout.Common;
using Checkout.Payments;
using Checkout.Tokens;

namespace Checkout.Tests
{
    public static class TestHelper
    {
        public static PaymentRequest<CardSource> CreateCardPaymentRequest(long? amount = 100)
        {
            return new PaymentRequest<CardSource>(
                new CardSource(TestCardSource.Visa.Number, TestCardSource.Visa.ExpiryMonth, TestCardSource.Visa.ExpiryYear)
                {
                    Cvv = TestCardSource.Visa.Cvv
                },
                Currency.GBP,
                amount
            )
            {
                Capture = false,
                Customer = new Checkout.Payments.CustomerRequest() { Email = TestHelper.GenerateRandomEmail()},
                Reference = Guid.NewGuid().ToString()
            };
        }

<<<<<<< HEAD
=======
        public static PaymentRequest<DlocalCardSource> CreateDlocalCardPaymentRequest(long? amount = 100)
        {
            var dlocalCardSource = new DlocalCardSource(TestCardSource.HiperCard.Number, TestCardSource.HiperCard.ExpiryMonth, TestCardSource.HiperCard.ExpiryYear, TestCardSource.HiperCard.Name)
            {
                Cvv = TestCardSource.HiperCard.Cvv
            };

            
            
            var dlocalCardPaymentRequest = new PaymentRequest<DlocalCardSource>(
                dlocalCardSource,
                Currency.BRL,
                amount
            )
            {
                Capture = false,
                Customer = new Checkout.Payments.CustomerRequest() { Email = TestHelper.GenerateRandomEmail() },
                Reference = Guid.NewGuid().ToString(),
                BillingDescriptor = new BillingDescriptor("billdescriptor", "gotham")
            };

            var dLocalProcessing = new
            {
                country = "BR", 
                payer = new
                {
                    document = "53033315550",
                    name = "Bill Gates",
                    email = "test@checkout.com"
                },
                installments = new { count = 4 }
            };


            dlocalCardPaymentRequest.Processing.Add("dlocal", dLocalProcessing);

            return dlocalCardPaymentRequest;
        }
>>>>>>> 67929830
        public static PaymentRequest<IRequestSource> CreateAlternativePaymentMethodRequest(IRequestSource alternativePaymentMethodRequestSource, string currency, long? amount = 100)
        {
            return new PaymentRequest<IRequestSource>(
                alternativePaymentMethodRequestSource,
                currency,
                amount
            )
            {
                Capture = false,
                Customer = new Checkout.Payments.CustomerRequest() { Email = TestHelper.GenerateRandomEmail() },
                Reference = Guid.NewGuid().ToString()
            };
        }

        public static CardTokenRequest CreateCardTokenRequest()
        {
            return new CardTokenRequest(TestCardSource.Visa.Number, TestCardSource.Visa.ExpiryMonth,
                TestCardSource.Visa.ExpiryYear)
            {
                Cvv = TestCardSource.Visa.Cvv
            };
        }

        public static PaymentRequest<CardSource> CreateChargebackCardPaymentRequest()
        {
            return new PaymentRequest<CardSource>(
                new CardSource(TestCardSource.Visa.Number, TestCardSource.Visa.ExpiryMonth, TestCardSource.Visa.ExpiryYear)
                {
                    Cvv = TestCardSource.Visa.Cvv
                },
                Currency.GBP,
                1040
            )
            {
                Capture = true,
                Customer = new Checkout.Payments.CustomerRequest() { Email = TestHelper.GenerateRandomEmail() },
                Reference = Guid.NewGuid().ToString()
            };
        }

        public static string GenerateRandomEmail()
        {
            return Guid.NewGuid().ToString("n") + "@checkout-sdk-net.com";
        }

        public static int PaymentDisputedVerificationInterval()
        {
            return 10000;
        }

        public static PaymentRequest<TokenSource> CreateTokenPaymentRequest(string token)
        {
            return new PaymentRequest<TokenSource>(new TokenSource(token),
                    Currency.GBP,
                    100)
                    {
                        Capture = false
                    };
        }
    }
}<|MERGE_RESOLUTION|>--- conflicted
+++ resolved
@@ -23,9 +23,6 @@
                 Reference = Guid.NewGuid().ToString()
             };
         }
-
-<<<<<<< HEAD
-=======
         public static PaymentRequest<DlocalCardSource> CreateDlocalCardPaymentRequest(long? amount = 100)
         {
             var dlocalCardSource = new DlocalCardSource(TestCardSource.HiperCard.Number, TestCardSource.HiperCard.ExpiryMonth, TestCardSource.HiperCard.ExpiryYear, TestCardSource.HiperCard.Name)
@@ -64,7 +61,7 @@
 
             return dlocalCardPaymentRequest;
         }
->>>>>>> 67929830
+
         public static PaymentRequest<IRequestSource> CreateAlternativePaymentMethodRequest(IRequestSource alternativePaymentMethodRequestSource, string currency, long? amount = 100)
         {
             return new PaymentRequest<IRequestSource>(
