using System;
using System.Threading;
using System.Threading.Tasks;

namespace Checkout.Disputes
{
    /// <summary>
    /// Default implementation of <see cref="IDisputesClient"/>.
    /// </summary>
    public class DisputesClient : IDisputesClient
    {
        private readonly IApiClient _apiClient;
        private readonly IApiCredentials _credentials;
        private const string path = "disputes";

        public DisputesClient(IApiClient apiClient, CheckoutConfiguration configuration)
        {
            _apiClient = apiClient ?? throw new ArgumentNullException(nameof(apiClient));
            if (configuration == null) throw new ArgumentNullException(nameof(configuration));

            _credentials = new SecretKeyCredentials(configuration);
        }

        public Task<GetDisputesResponse> GetDisputesAsync(GetDisputesRequest getDisputesRequest, CancellationToken cancellationToken = default(CancellationToken))
        {
<<<<<<< HEAD
            string pathWithQuery = getDisputesRequest.PathWithQuery(path);
=======
            if (getDisputesRequest == null) throw new ArgumentNullException(nameof(getDisputesRequest));
            var pathWithQuery = getDisputesRequest.PathWithQuery(path);
>>>>>>> 67929830
            
            return _apiClient.GetAsync<GetDisputesResponse>(pathWithQuery, _credentials, cancellationToken);
        }

        public Task<Dispute> GetDisputeAsync(string id, CancellationToken cancellationToken = default(CancellationToken))
        {
            return _apiClient.GetAsync<Dispute>($"{path}/{id}", _credentials, cancellationToken);
        }

        public Task<Type> AcceptDisputeAsync(string id, CancellationToken cancellationToken = default(CancellationToken))
        {
            return _apiClient.PostAsync<Type>($"{path}/{id}/accept", _credentials, cancellationToken, null);
        }

        public Task<Type> ProvideDisputeEvidenceAsync(string id, DisputeEvidence disputeEvidence, CancellationToken cancellationToken = default(CancellationToken))
        {
            return _apiClient.PutAsync<Type>($"{path}/{id}/evidence", _credentials, cancellationToken, disputeEvidence);
        }

        public Task<Type> SubmitDisputeEvidenceAsync(string id, CancellationToken cancellationToken = default(CancellationToken))
        {
            return _apiClient.PostAsync<Type>($"{path}/{id}/evidence", _credentials, cancellationToken, null);
        }

        public Task<DisputeEvidenceResponse> GetDisputeEvidenceAsync(string id, CancellationToken cancellationToken = default(CancellationToken))
        {
            return _apiClient.GetAsync<DisputeEvidenceResponse>($"{path}/{id}/evidence", _credentials, cancellationToken);
        }
    }
}<|MERGE_RESOLUTION|>--- conflicted
+++ resolved
@@ -23,12 +23,8 @@
 
         public Task<GetDisputesResponse> GetDisputesAsync(GetDisputesRequest getDisputesRequest, CancellationToken cancellationToken = default(CancellationToken))
         {
-<<<<<<< HEAD
-            string pathWithQuery = getDisputesRequest.PathWithQuery(path);
-=======
             if (getDisputesRequest == null) throw new ArgumentNullException(nameof(getDisputesRequest));
             var pathWithQuery = getDisputesRequest.PathWithQuery(path);
->>>>>>> 67929830
             
             return _apiClient.GetAsync<GetDisputesResponse>(pathWithQuery, _credentials, cancellationToken);
         }
