using System;
using System.Collections.Generic;
using Checkout.Common;
using Newtonsoft.Json;

namespace Checkout.Payments
{
    public class GetPaymentResponse : Resource
    {
        /// <summary>
        /// Payment unique identifier
        /// </summary>
        public string Id { get; set; }
        /// <summary>
        /// The date/time the payment was requested
        /// </summary>
        public DateTime RequestedOn { get; set; }
        /// <summary>
        /// The source of the payment
        /// </summary>
        [JsonConverter(typeof(SourceResponseConverter))]
        public IResponsePaymentSource Source { get; set; }
<<<<<<< HEAD
        /// <summary>
        /// The original payment amount
        /// </summary>
        public int Amount { get; set; }
        /// <summary>
        /// The three-letter ISO currency code of the payment
        /// </summary>
=======
        public int? Amount { get; set; }
>>>>>>> 6ec72685
        public string Currency { get; set; }
        /// <summary>
        /// Must be specified for card payments where the cardholder is not present (recurring or Merchant Offline Telephone Order)
        /// </summary>
        public PaymentType? PaymentType { get; set; }
        /// <summary>
        /// Your reference for the payment
        /// </summary>
        public string Reference { get; set; }
        /// <summary>
        /// A description of the payment
        /// </summary>
        public string Description { get; set; }
        /// <summary>
        /// The status of the payment
        /// </summary>
        public PaymentStatus? Status { get; set; }
        /// <summary>
        /// Provides information relating to the processing of 3D-Secure payments
        /// </summary>
        [JsonProperty(PropertyName = "3ds")]
        public ThreeDsEnrollment ThreeDs { get; set; }
        /// <summary>
        /// Returns the payments risk assessment results
        /// </summary>
        public Risk Risk { get; set; }
        /// <summary>
        /// The customer to which this payment is linked
        /// </summary>
        public Customer Customer { get; set; }
        /// <summary>
        /// An optional dynamic billing descriptor displayed on the account owner's statement.
        /// </summary>
        public BillingDescriptor BillingDescriptor { get; set; }
        /// <summary>
        /// The payment shipping details
        /// </summary>
        public Shipping Shipping { get; set; }
        /// <summary>
        /// The IP address used to make the payment
        /// </summary>
        public string PaymentIp { get; set; }
        /// <summary>
        /// Required by VISA and MasterCard for domestic UK transactions processed by Financial Institutions. 
        /// </summary>
        public PaymentRecipient Recipient { get; set; }
        /// <summary>
        /// For OpenPay payments, destinations determine the proportion of the payment amount credited to other OpenPay accounts
        /// </summary>
        public IEnumerable<PaymentDestination> Destinations { get; set; }
        /// <summary>
        /// Set of key/value pairs that you can attach to a payment. It can be useful for storing additional information in a structured format
        /// </summary>
        public Dictionary<string, object> Metadata { get; set; }

        public bool RequiresRedirect() => HasLink("redirect");
        public Link GetRedirectLink() => GetLink("redirect");
    }
}<|MERGE_RESOLUTION|>--- conflicted
+++ resolved
@@ -20,17 +20,13 @@
         /// </summary>
         [JsonConverter(typeof(SourceResponseConverter))]
         public IResponsePaymentSource Source { get; set; }
-<<<<<<< HEAD
         /// <summary>
         /// The original payment amount
         /// </summary>
-        public int Amount { get; set; }
+        public int? Amount { get; set; }
         /// <summary>
         /// The three-letter ISO currency code of the payment
         /// </summary>
-=======
-        public int? Amount { get; set; }
->>>>>>> 6ec72685
         public string Currency { get; set; }
         /// <summary>
         /// Must be specified for card payments where the cardholder is not present (recurring or Merchant Offline Telephone Order)
