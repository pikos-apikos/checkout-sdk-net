﻿<Project Sdk="Microsoft.NET.Sdk">
  <PropertyGroup>
    <!-- https://docs.microsoft.com/en-us/dotnet/core/tools/csproj#nuget-metadata-properties -->
    <PackageId>CheckoutSDK</PackageId>
    <Title>Checkout.com SDK</Title>
    <Description>
      Checkout.com SDK for .NET v2
      - Docs: https://docs.checkout.com/
    </Description>
    <AssemblyTitle>CheckoutSdk</AssemblyTitle>
    <NeutralLanguage>en-GB</NeutralLanguage>
    <Authors>Checkout.com</Authors>
    <Copyright>Checkout.com</Copyright>
    <AssemblyName>CheckoutSdk</AssemblyName>
    <PackageProjectUrl>https://github.com/checkout/checkout-sdk-net</PackageProjectUrl>
    <PackageLicenseUrl>https://github.com/checkout/checkout-sdk-net/raw/master/LICENSE</PackageLicenseUrl>
    <PackageIconUrl>https://raw.githubusercontent.com/checkout/checkout-sdk-net/develop/assets/checkout-icon.png</PackageIconUrl>
    <PackageTags>Checkout.com;payments;gateway;sdk</PackageTags>
    <RepositoryType>git</RepositoryType>
    <RepositoryUrl>git://github.com/checkout/checkout-sdk-net</RepositoryUrl>
    <TargetFrameworks>net45;netstandard1.4;netstandard2.0</TargetFrameworks>
    <RootNamespace>Checkout</RootNamespace>
    <DefineConstants>LIBLOG_PORTABLE</DefineConstants>
<<<<<<< HEAD
    <Version>2.3.0</Version>
    <PackageReleaseNotes>.NET SDK 2.3.0 adds support for the Disputes API, starting with the GET disputes endpoint https://api-reference.checkout.com/#tag/Disputes/paths/~1disputes/get</PackageReleaseNotes>
=======
    <Version>2.2.0</Version>
    <PackageReleaseNotes>.NET SDK 2.3.0 Introduces the dLocal card source for use in LATAM https://docs.checkout.com/docs/request-a-payment-using-dlocal</PackageReleaseNotes>
>>>>>>> 8de5c865
  </PropertyGroup>
  
  <PropertyGroup Label="Unix Build Targets" Condition=" '$(OS)' == 'Unix' ">
    <TargetFrameworks>netstandard1.4;netstandard2.0</TargetFrameworks>
  </PropertyGroup>

  <ItemGroup Label="Package References">
    <PackageReference Include="Newtonsoft.Json" Version="11.0.2" />
  </ItemGroup>

  <ItemGroup Label=".NET Standard Packages" Condition="'$(TargetFramework)' == 'netstandard1.4' or '$(TargetFramework)' == 'netstandard2.0'">
    <PackageReference Include="Microsoft.CSharp" Version="4.4.1" />
  </ItemGroup>
  
  <ItemGroup Label=".NET 4.5 References" Condition="'$(TargetFramework)' == 'net45'">
    <Reference Include="Microsoft.CSharp" />
    <Reference Include="System.Net.Http" />
  </ItemGroup>
</Project><|MERGE_RESOLUTION|>--- conflicted
+++ resolved
@@ -21,13 +21,13 @@
     <TargetFrameworks>net45;netstandard1.4;netstandard2.0</TargetFrameworks>
     <RootNamespace>Checkout</RootNamespace>
     <DefineConstants>LIBLOG_PORTABLE</DefineConstants>
-<<<<<<< HEAD
     <Version>2.3.0</Version>
-    <PackageReleaseNotes>.NET SDK 2.3.0 adds support for the Disputes API, starting with the GET disputes endpoint https://api-reference.checkout.com/#tag/Disputes/paths/~1disputes/get</PackageReleaseNotes>
-=======
-    <Version>2.2.0</Version>
-    <PackageReleaseNotes>.NET SDK 2.3.0 Introduces the dLocal card source for use in LATAM https://docs.checkout.com/docs/request-a-payment-using-dlocal</PackageReleaseNotes>
->>>>>>> 8de5c865
+    <PackageReleaseNotes>
+      .NET SDK 2.3.0 introduces three features:
+      - the dLocal card source for use in LATAM https://docs.checkout.com/docs/request-a-payment-using-dlocal
+      - the Files client https://docs.checkout.com/docs/disputes
+      - the Disputes client https://docs.checkout.com/docs/disputes
+    </PackageReleaseNotes>
   </PropertyGroup>
   
   <PropertyGroup Label="Unix Build Targets" Condition=" '$(OS)' == 'Unix' ">
